--- conflicted
+++ resolved
@@ -3,15 +3,9 @@
     "resources": "الموارد",
     "workForTruckers": "وظائف",
     "cdlSchool": "مدرسة CDL",
-<<<<<<< HEAD
-    "contacts": "جهات الاتصال",
-    "dotPhysicalLookup": "البحث عن الفحص البدني DOT",
-    "roadSignsTest": "اختبار إشارات المرور"
-=======
     "cdlSchools": "مدارس CDL",
     "companies": "الشركات",
     "contacts": "اتصل بنا",
     "dotPhysicalLookup": "البحث عن الفحص الطبي DOT",
     "roadSignsTest": "اختبار علامات الطريق"
->>>>>>> b6cc75be
 }