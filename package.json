--- conflicted
+++ resolved
@@ -13,10 +13,7 @@
     "dependencies": {
         "@supabase/supabase-js": "^2.33.2",
         "axios": "^0.21.4",
-<<<<<<< HEAD
-=======
         "i18n-next": "^0.0.4",
->>>>>>> 21aa849b
         "js-cookie": "^3.0.5",
         "next": "^12.1.4",
         "nodemailer": "^6.7.2",
