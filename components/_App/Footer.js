--- conflicted
+++ resolved
@@ -4,10 +4,6 @@
 import Link from "next/link";
 import Image from "next/image";
 import { useRouter } from "next/router";
-<<<<<<< HEAD
-import Email from "./Email";
-=======
->>>>>>> 5fd7fc0c
 import { useTranslation } from "next-i18next";
 
 
@@ -72,6 +68,7 @@
   const {t} = useTranslation("footer");
   const { locale } = useRouter();
   const currentYear = new Date().getFullYear();
+  const { howToUseAppArticle, howToBecomeTruckDriverArticle, faq, howToGetPermitArticle } = articleList[locale];
 
   return (
     <>
@@ -115,9 +112,9 @@
                     </a>
                   </li>
                   <li>
-                    <a href="https://school.cdlhelp.app/contact/" target="_blank">
-                      <i className="ri-mail-fill"></i>
-                    </a>
+                    <Link href="/contact">
+                      <a target="_blank"><i className="ri-mail-fill"></i></a>
+                    </Link>
                   </li>
                 </ul>
               </div>
@@ -128,8 +125,8 @@
                 <h3>CDL Help</h3>
                 <ul className="links-list">
                   <li>
-                    <Link href="/kak-ispolzovat-cdl-help">
-                      <a>{t("How to use the app")}</a>
+                    <Link href={howToUseAppArticle.slug} locale={locale}>
+                      <a>{howToUseAppArticle.title}</a>
                     </Link>
                   </li>
                   <li>
@@ -164,9 +161,10 @@
                     <a href="/contact">{t("feedback")}</a>
                   </li>
                   <li>
-                    <Link href="/faq">
-                      <a>{t("Frequently Asked Questions")}</a>
-                    </Link>
+                    <Link href={faq.slug} locale={locale}>
+                      <a>{faq.title}</a>
+                    </Link>
+
                   </li>
                 </ul>
               </div>
@@ -177,13 +175,13 @@
                 <h3>{t("resources")}</h3>
                 <ul className="links-list">
                   <li>
-                    <Link href="/dalnoboishik">
-                      <a>{t("How to become a truck driver")}</a>
-                    </Link>
-                  </li>
-                  <li>
-                    <Link href="/permit">
-                      <a>{t("How to get a permit")}</a>
+                    <Link href={howToBecomeTruckDriverArticle.slug} locale={locale}>
+                      <a>{howToBecomeTruckDriverArticle.title}</a>
+                    </Link>
+                  </li>
+                  <li>
+                    <Link href={howToGetPermitArticle.slug} locale={locale}>
+                      <a>{howToGetPermitArticle.title}</a>
                     </Link>
                   </li>
                   <li>
@@ -200,11 +198,7 @@
 
             <div className="col-lg-3 col-md-6 col-sm-6">
               <div className="single-footer-widget">
-<<<<<<< HEAD
-                <Email />
-=======
                 <Email translation={translations}/>
->>>>>>> 5fd7fc0c
               </div>
             </div>
           </div>
