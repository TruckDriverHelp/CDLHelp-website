{
    "main": "홈",
    "resources": "자료",
<<<<<<< HEAD
    "workForTruckers": "트럭 운전사 취업 정보",
    "cdlSchool": "CDL 학원",
    "contacts": "연락처",
    "dotPhysicalLookup": "DOT 신체검사 찾기",
=======
    "workForTruckers": "채용정보",
    "cdlSchool": "CDL 학교",
    "cdlSchools": "CDL 학교들",
    "companies": "회사들",
    "contacts": "연락처",
    "dotPhysicalLookup": "DOT 신체검사 검색",
>>>>>>> 947c9a64
    "roadSignsTest": "도로 표지판 테스트"
}<|MERGE_RESOLUTION|>--- conflicted
+++ resolved
@@ -1,18 +1,11 @@
 {
     "main": "홈",
     "resources": "자료",
-<<<<<<< HEAD
-    "workForTruckers": "트럭 운전사 취업 정보",
-    "cdlSchool": "CDL 학원",
-    "contacts": "연락처",
-    "dotPhysicalLookup": "DOT 신체검사 찾기",
-=======
     "workForTruckers": "채용정보",
     "cdlSchool": "CDL 학교",
     "cdlSchools": "CDL 학교들",
     "companies": "회사들",
     "contacts": "연락처",
     "dotPhysicalLookup": "DOT 신체검사 검색",
->>>>>>> 947c9a64
     "roadSignsTest": "도로 표지판 테스트"
 }