--- conflicted
+++ resolved
@@ -1,18 +1,13 @@
 {
     "main": "首页",
-<<<<<<< HEAD
-    "resources": "首页",
-    "workForTruckers": "Jobs",
-    "cdlSchool": "CDL 学校",
-    "contacts": "联系方式",
-=======
     "resources": "资源",
     "workForTruckers": "招聘信息",
     "cdlSchool": "CDL学校",
     "cdlSchools": "CDL学校",
     "companies": "公司",
     "contacts": "联系我们",
->>>>>>> b6cc75be
+    "dotPhysicalLookup": "DOT体检查询",
+    "roadSignsTest": "道路标志测试",
     "dotPhysicalLookup": "DOT体检查询",
     "roadSignsTest": "道路标志测试"
 }