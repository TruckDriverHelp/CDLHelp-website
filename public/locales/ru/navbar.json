{
    "main": "Главная",
    "resources": "Ресурсы",
    "workForTruckers": "Работа для дальнобойщиков",
    "cdlSchool": "CDL школа",
<<<<<<< HEAD
=======
    "cdlSchools": "CDL Школы",
    "companies": "Компании",
>>>>>>> 947c9a64
    "contacts": "Контакты",
    "dotPhysicalLookup": "Поиск DOT медосмотра",
    "roadSignsTest": "Тест по дорожным знакам"
  }<|MERGE_RESOLUTION|>--- conflicted
+++ resolved
@@ -3,11 +3,8 @@
     "resources": "Ресурсы",
     "workForTruckers": "Работа для дальнобойщиков",
     "cdlSchool": "CDL школа",
-<<<<<<< HEAD
-=======
     "cdlSchools": "CDL Школы",
     "companies": "Компании",
->>>>>>> 947c9a64
     "contacts": "Контакты",
     "dotPhysicalLookup": "Поиск DOT медосмотра",
     "roadSignsTest": "Тест по дорожным знакам"
