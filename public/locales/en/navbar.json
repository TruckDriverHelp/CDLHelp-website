{
    "main": "Home",
    "resources": "Resources",
    "workForTruckers": "Jobs",
    "cdlSchool": "CDL School",
<<<<<<< HEAD
=======
    "cdlSchools": "CDL Schools",
    "companies": "Companies",
>>>>>>> 947c9a64
    "contacts": "Contact",
    "dotPhysicalLookup": "DOT Physical lookup",
    "roadSignsTest": "Road Signs Test"
}<|MERGE_RESOLUTION|>--- conflicted
+++ resolved
@@ -3,11 +3,8 @@
     "resources": "Resources",
     "workForTruckers": "Jobs",
     "cdlSchool": "CDL School",
-<<<<<<< HEAD
-=======
     "cdlSchools": "CDL Schools",
     "companies": "Companies",
->>>>>>> 947c9a64
     "contacts": "Contact",
     "dotPhysicalLookup": "DOT Physical lookup",
     "roadSignsTest": "Road Signs Test"
