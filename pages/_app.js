import '/public/css/bootstrap.min.css'
import '/public/css/fontawesome.min.css'
import '/public/css/remixicon.css'
import '/public/css/animate.min.css'
import '../node_modules/swiper/swiper.min.css'
import '../node_modules/swiper/components/effect-cube/effect-cube.min.css'
import '../node_modules/swiper/components/effect-coverflow/effect-coverflow.min.css'
import '../node_modules/swiper/components/pagination/pagination.min.css'
import '../node_modules/swiper/components/navigation/navigation.min.css'
import '../node_modules/react-modal-video/css/modal-video.min.css'
import 'react-accessible-accordion/dist/fancy-example.css'
import 'yet-another-react-lightbox/styles.css'
import 'react-tabs/style/react-tabs.css'
// Global CSS
import '/public/css/styles.css'
import '/public/css/main.css'
import Script from "next/script";
import { useRouter } from 'next/router'
import { appWithTranslation } from 'next-i18next'
import { getDirection } from 'lib/getDirection'
import { useEffect, Suspense, lazy } from 'react'
import { QuizContextProvider } from '../store/quiz-context'
import nextI18NextConfig from '../next-i18next.config'

// Lazy load non-critical components
const Layout = lazy(() => import('../components/_App/Layout'));
const Pixel = lazy(() => import('../components/Pixel'));
const CookieConsentBanner = lazy(() => import("../components/_App/CookieConsentBanner.js"));
<<<<<<< HEAD
=======
const TawkTo = lazy(() => import("../components/_App/TawkTo.js"));
>>>>>>> b6cc75be

const MyApp = ({ Component, pageProps, articles }) => {
	const router = useRouter()
	const dir = getDirection(router.locale)

	useEffect(() => {
		// Register service worker
		if ('serviceWorker' in navigator) {
			window.addEventListener('load', () => {
				navigator.serviceWorker.register('/sw.js').then(registration => {
					console.log('SW registered:', registration);
				}).catch(error => {
					console.log('SW registration failed:', error);
				});
			});
		}

		const handleRouteChange = url => {
			window.gtag('config', process.env.NEXT_PUBLIC_GOOGLE_ANALYTICS, {
				page_path: url,
				cookieFlags: 'SameSite=None; Secure'
			})
		}

		router.events.on('routeChangeComplete', handleRouteChange)
		return () => {
			router.events.off('routeChangeComplete', handleRouteChange)
		}
	}, [router.events])

	return (
		<QuizContextProvider>
			<Suspense fallback={<div>Loading...</div>}>
				<Layout dir={dir}>
					<Suspense fallback={null}>
						<Pixel name='FACEBOOK_PIXEL_1' />
					</Suspense>
					{!["/404", "/cookies-policy"].includes(router.pathname) && (
						<Suspense fallback={null}>
							<CookieConsentBanner />
						</Suspense>
					)}
					<Component {...pageProps} />
					
					{/* Analytics Scripts - Load after page becomes interactive */}
					<Script
						strategy="afterInteractive"
						src={`https://www.googletagmanager.com/gtag/js?id=${process.env.NEXT_PUBLIC_GOOGLE_ANALYTICS}`}
					/>
					<Script
						id="google-analytics"
						strategy="afterInteractive"
						dangerouslySetInnerHTML={{
							__html: `
								window.dataLayer = window.dataLayer || [];
								function gtag(){dataLayer.push(arguments);}
								gtag('js', new Date());
								gtag('config', '${process.env.NEXT_PUBLIC_GOOGLE_ANALYTICS}', {
									page_path: window.location.pathname,
								});
							`,
						}}
					/>
<<<<<<< HEAD
=======

					{/* Tawk.to - Load on user interaction */}
					<Suspense fallback={null}>
						<TawkTo />
					</Suspense>
>>>>>>> b6cc75be

					{/* Preload critical assets */}
					<link rel="preload" href="/css/main.css" as="style" />
					<link rel="preload" href="/css/bootstrap.min.css" as="style" />
					<link rel="preload" href="/css/fontawesome.min.css" as="style" />
				</Layout>
			</Suspense>
		</QuizContextProvider>
	)
}

export default appWithTranslation(MyApp, nextI18NextConfig);<|MERGE_RESOLUTION|>--- conflicted
+++ resolved
@@ -26,10 +26,7 @@
 const Layout = lazy(() => import('../components/_App/Layout'));
 const Pixel = lazy(() => import('../components/Pixel'));
 const CookieConsentBanner = lazy(() => import("../components/_App/CookieConsentBanner.js"));
-<<<<<<< HEAD
-=======
 const TawkTo = lazy(() => import("../components/_App/TawkTo.js"));
->>>>>>> b6cc75be
 
 const MyApp = ({ Component, pageProps, articles }) => {
 	const router = useRouter()
@@ -93,14 +90,11 @@
 							`,
 						}}
 					/>
-<<<<<<< HEAD
-=======
 
 					{/* Tawk.to - Load on user interaction */}
 					<Suspense fallback={null}>
 						<TawkTo />
 					</Suspense>
->>>>>>> b6cc75be
 
 					{/* Preload critical assets */}
 					<link rel="preload" href="/css/main.css" as="style" />
