import React from 'react'
import Navbar from '@/components/_App/Navbar'
import MainBanner from '@/components/Home/MainBanner';
import BestFeatures from '@/components/Home/BestFeatures';
import AppIntroVideo from '@/components/Home/AppIntroVideo';
import Funfacts from '@/components/Home/Funfacts';
import AppDownload from '@/components/Home/AppDownload';
import Head from 'next/head';
import { useRouter } from 'next/router';
import { serverSideTranslations } from 'next-i18next/serverSideTranslations'

const IndexPage = ({ articles }) => {
    const { locale } = useRouter();
    return (
        <>
            <Head>
                <link rel="canonical" href="https://www.cdlhelp.com/" />
                <title>{title}</title>

                {/* Google / Search Engine Tags */}
                <meta name="name" content={title} />
                <meta name="description" content={description} />
                <meta name="image" content="https://cdlhelp.com/images/cdlhelp-tag.jpg" />

                {/* Facebook Meta Tags */}
                <meta property="og:url" content="https://www.cdlhelp.com" />
                <meta property="og:type" content="article" />
                <meta property="og:title" content={title} />
                <meta property="og:description" content={description} />
                <meta property="og:image" content="https://cdlhelp.com/images/cdlhelp-tag.jpg" />

                {/* Twitter Meta Tags */}
                <meta name="twitter:card" content="summary_large_image" />
                <meta name="twitter:title" content={title} />
                <meta name="twitter:description" content={description} />
                <meta name="twitter:image" content="https://cdlhelp.com/images/cdlhelp-tag.jpg" />
            
            </Head>

            <Navbar articles={articles} />

<<<<<<< HEAD

            <MainBanner />

=======
>>>>>>> 5fd7fc0c
            <AppIntroVideo />

            <BestFeatures />

            {/* <ClientFeedback /> */}

            {/* <TopFeatures /> */}

            {/* <AboutContent /> */}

            {/* <KeyFeatures /> */}

            {/* <AppScreenshots /> */}


            <Funfacts />

            <AppDownload />

            {/* <PricingPlan /> 
                            
                            <div className="bg-f9f9f9">
                    <PartnerStyle2 />
                </div>

                <BlogPost /> */}
        </>
    )
}

export default IndexPage;

export async function getStaticProps({ locale }) {
    return {
      props: {
        ...(await serverSideTranslations(locale ?? 'en', [
            'index',
            'navbar',
            'footer',
            'cookie'
          ])),
      },
    };
  }<|MERGE_RESOLUTION|>--- conflicted
+++ resolved
@@ -15,40 +15,15 @@
         <>
             <Head>
                 <link rel="canonical" href="https://www.cdlhelp.com/" />
-                <title>{title}</title>
-
-                {/* Google / Search Engine Tags */}
-                <meta name="name" content={title} />
-                <meta name="description" content={description} />
-                <meta name="image" content="https://cdlhelp.com/images/cdlhelp-tag.jpg" />
-
-                {/* Facebook Meta Tags */}
-                <meta property="og:url" content="https://www.cdlhelp.com" />
-                <meta property="og:type" content="article" />
-                <meta property="og:title" content={title} />
-                <meta property="og:description" content={description} />
-                <meta property="og:image" content="https://cdlhelp.com/images/cdlhelp-tag.jpg" />
-
-                {/* Twitter Meta Tags */}
-                <meta name="twitter:card" content="summary_large_image" />
-                <meta name="twitter:title" content={title} />
-                <meta name="twitter:description" content={description} />
-                <meta name="twitter:image" content="https://cdlhelp.com/images/cdlhelp-tag.jpg" />
-            
+                <title>Приложение CDL Help - Тесты CDL на русском языке</title>
             </Head>
-
             <Navbar articles={articles} />
-
-<<<<<<< HEAD
 
             <MainBanner />
 
-=======
->>>>>>> 5fd7fc0c
             <AppIntroVideo />
 
             <BestFeatures />
-
             {/* <ClientFeedback /> */}
 
             {/* <TopFeatures /> */}
@@ -58,7 +33,6 @@
             {/* <KeyFeatures /> */}
 
             {/* <AppScreenshots /> */}
-
 
             <Funfacts />
 
@@ -71,6 +45,7 @@
                 </div>
 
                 <BlogPost /> */}
+
         </>
     )
 }
