const path = require('path');

/** @type {import('next').NextConfig} */
const nextConfig = {
    reactStrictMode: false,
    output: 'standalone',
    distDir: 'build',
    sassOptions: {
        includePaths: [path.join(__dirname, 'styles')],
    },
<<<<<<< HEAD
    trailingSlash: true,
=======
    trailingSlash: false,
>>>>>>> b6cc75be
    i18n: {
        locales: ["en", "ru", "uk", "ar", "ko", "zh", "tr", "pt"],
        defaultLocale: "en",
    },
    images: {
        domains: [process.env.STRAPI_HOST],
        deviceSizes: [640, 750, 828, 1080, 1200],
        imageSizes: [16, 32, 48, 64, 96, 128, 256, 384],
        formats: ['image/webp'],
        minimumCacheTTL: 60,
        dangerouslyAllowSVG: true,
        contentSecurityPolicy: "default-src 'self'; script-src 'none'; sandbox;",
    },
    env: {
        STRAPI_API_KEY: process.env.STRAPI_API_KEY,
        STRAPI_HOST: process.env.STRAPI_HOST,
        STRAPI_PORT: process.env.STRAPI_PORT,
        SENDGRID_API_KEY: process.env.SENDGRID_API_KEY,
        BASE_URL: process.env.BASE_URL
    },
    async redirects() {
        return [
          {
            source: '/dalnoboishik/',
            destination: '/ru/kak-stat-dalnoboishikom/',
            permanent: true
          },
          {
            source: '/permit/',
            destination: '/ru/kak-poluchit-cdl-permit/',
            permanent: true
          },
          {
            source: '/kak-ispolzovat-cdl-help/',
            destination: '/ru/kak-ispolzovat-cdlhelp/',
            permanent: true,
          },
          {
            source: '/faq/',
            destination: '/ru/chasto-zadavaemye-voprosy/',
            permanent: true
          },
          {
            source: '/cdl-shkola/',
            destination: '/ru/cdl-school/',
            permanent: true
          }
        ];
    },
    async headers() {
        return [
            {
                source: "/:path*.xml",
                headers: [
                    {
                        key: "Content-Type",
                        value: "application/xml",
                    },
                ],
            },
        ];
    },
    compiler: {
        removeConsole: process.env.NODE_ENV === 'production',
    },
    webpack: (config, { dev, isServer }) => {
        // Optimize bundle size
        if (!dev && !isServer) {
            // Optimize chunks with more aggressive settings
            config.optimization.splitChunks = {
                chunks: 'all',
                minSize: 10000, // Reduced from 20000
                maxSize: 200000, // Reduced from 244000
                minChunks: 1,
                maxAsyncRequests: 20, // Reduced from 30
                maxInitialRequests: 20, // Reduced from 30
                cacheGroups: {
                    defaultVendors: {
                        test: /[\\/]node_modules[\\/]/,
                        priority: -10,
                        reuseExistingChunk: true,
                        name(module) {
                            const match = module.context?.match(/[\\/]node_modules[\\/](.*?)([\\/]|$)/);
                            const packageName = match ? match[1] : 'unknown';
                            return `vendor.${packageName.replace('@', '')}`;
                        },
                    },
                    common: {
                        name: 'common',
                        minChunks: 2,
                        priority: -20,
                        reuseExistingChunk: true,
                        enforce: true
                    },
                    default: {
                        minChunks: 2,
                        priority: -30,
                        reuseExistingChunk: true
                    }
                },
            };

            // Enable tree shaking
            config.optimization.usedExports = true;
            
            // Minimize CSS and JS
            config.optimization.minimize = true;

            // Add module concatenation
            config.optimization.concatenateModules = true;

            // Add scope hoisting
            config.optimization.moduleIds = 'deterministic';

            // Optimize runtime
            config.optimization.runtimeChunk = 'single';

            // Add compression
            config.optimization.minimizer = [
                ...config.optimization.minimizer || [],
                new (require('terser-webpack-plugin'))({
                    terserOptions: {
                        compress: {
                            drop_console: true,
                            drop_debugger: true,
                            pure_funcs: ['console.log', 'console.info', 'console.debug', 'console.warn'],
                        },
                        mangle: true,
                        output: {
                            comments: false,
                        },
                    },
                }),
            ];
        }

        return config;
    },
}

module.exports = nextConfig<|MERGE_RESOLUTION|>--- conflicted
+++ resolved
@@ -8,11 +8,7 @@
     sassOptions: {
         includePaths: [path.join(__dirname, 'styles')],
     },
-<<<<<<< HEAD
-    trailingSlash: true,
-=======
     trailingSlash: false,
->>>>>>> b6cc75be
     i18n: {
         locales: ["en", "ru", "uk", "ar", "ko", "zh", "tr", "pt"],
         defaultLocale: "en",
