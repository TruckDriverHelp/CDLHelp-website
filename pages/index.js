--- conflicted
+++ resolved
@@ -8,10 +8,7 @@
 import Layout from "../components/_App/Layout";
 import { useTranslation } from 'next-i18next';
 import { DynamicFaqSection } from '../components/_App/DynamicImports';
-<<<<<<< HEAD
-=======
 import { SEOHead } from '../src/shared/ui/SEO';
->>>>>>> 947c9a64
 import dynamic from 'next/dynamic';
 
 // Dynamically import non-critical components
@@ -58,51 +55,13 @@
             />
             
             <Head>
-<<<<<<< HEAD
-                <title>{meta.title}</title>
-                <meta name="description" content={meta.description} />
-
-                {/* Preload critical assets */}
-=======
                 {/* Preload critical assets - специфичные для главной страницы */}
->>>>>>> 947c9a64
                 <link 
                     rel="preload" 
                     href="/images/video/video-3-no-text.webp" 
                     as="image" 
                     type="image/webp"
                 />
-<<<<<<< HEAD
-
-                <meta itemProp="name" content={meta.title} />
-                <meta itemProp="description" content={meta.description} />
-                <meta itemProp="image" content={"/images/truckdriverhelp-og.jpg"}  />
-
-                <meta property="og:url" content="https://www.cdlhelp.com" />
-                <meta property="og:type" content="website" />
-                <meta property="og:title" content={meta.title} />
-                <meta property="og:description" content={meta.description} />
-                <meta property="og:image" content={"/images/truckdriverhelp-og.jpg"} />
-                <meta property="og:locale" content={locale} />
-                <meta property="og:site_name" content="CDL Help" />
-
-                <meta name="twitter:card" content="summary_large_image" />
-                <meta name="twitter:title" content={meta.title} />
-                <meta name="twitter:description" content={meta.description} />
-                <meta name="twitter:image" content={"/images/truckdriverhelp-og.jpg"} />
-
-                <link rel="canonical" href="https://www.cdlhelp.com/" />
-                <link rel="alternate" href="https://www.cdlhelp.com/" hrefLang="x-default" />
-                <link rel="alternate" href="https://www.cdlhelp.com/en/" hrefLang="en" />
-                <link rel="alternate" href="https://www.cdlhelp.com/ru/" hrefLang="ru" />
-                <link rel="alternate" href="https://www.cdlhelp.com/uk/" hrefLang="uk" />
-                <link rel="alternate" href="https://www.cdlhelp.com/ar/" hrefLang="ar" />
-                <link rel="alternate" href="https://www.cdlhelp.com/ko/" hrefLang="ko" />
-                <link rel="alternate" href="https://www.cdlhelp.com/tr/" hrefLang="tr" />
-                <link rel="alternate" href="https://www.cdlhelp.com/pt/" hrefLang="pt" />
-                <link rel="alternate" href="https://www.cdlhelp.com/zh/" hrefLang="zh" />
-=======
->>>>>>> 947c9a64
             </Head>
 
             <Layout>
