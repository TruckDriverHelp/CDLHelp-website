--- conflicted
+++ resolved
@@ -2,11 +2,6 @@
 import React from "react";
 import ScrollAnimation from "react-animate-on-scroll";
 import Image from "next/image";
-<<<<<<< HEAD
-import { useContext } from "react";
-import { TranslationContext } from "lib/TranslationContext";
-=======
->>>>>>> 5fd7fc0c
 import { useTranslation } from 'next-i18next';
 
 const MainBanner = () => {
@@ -35,8 +30,8 @@
                     </a>
                   </Link>
                 </div>
-                <div style={{ marginTop: 10, display: 'flex', alignItems: 'center', justifyContent: 'center', gap: 5 }}>
-                  <a href="https://t.me/TruckDriverGroup/13900/13904" target="_blank">
+                <div style={{ marginTop: 10, display: 'flex', alignItems: 'center', gap: 5 }}>
+                  <a href="https://www.t.me/TruckDriverHelp" target="_blank">
                     <i
                       className="ri-telegram-fill"
                       style={{ color: "#3c9ff0", fontSize: 26 }}
@@ -63,6 +58,26 @@
                     height={600}
                   />
 
+                  {/* <div className="wrap-image-shape-1">
+                      <img 
+                          src="/images/home-7-8-9/banner/shape-3.png" 
+                          alt="image" 
+                      />
+                  </div>
+                  <div className="wrap-image-shape-2">
+                      <img 
+                          src="/images/home-7-8-9/banner/shape-4.png" 
+                          alt="image" 
+                      />
+                  </div> */}
+                  <div className="banner-circle">
+                    <Image
+                      src="/images/home-7-8-9/banner/banner-circle.png"
+                      alt="image"
+                      width={815}
+                      height={815}
+                    />
+                  </div>
                 </div>
               </ScrollAnimation>
             </div>
@@ -74,4 +89,4 @@
   );
 };
 
-export default MainBanner;+export default MainBanner;
