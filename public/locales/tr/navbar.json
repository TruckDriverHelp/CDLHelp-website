--- conflicted
+++ resolved
@@ -3,14 +3,9 @@
     "resources": "Kaynaklar",
     "workForTruckers": "İş İlanları",
     "cdlSchool": "CDL Okulu",
-<<<<<<< HEAD
-    "contacts": "İletişim",
-    "dotPhysicalLookup": "DOT Fiziksel Sorgulama",
-=======
     "cdlSchools": "CDL Okulları",
     "companies": "Şirketler",
     "contacts": "İletişim",
     "dotPhysicalLookup": "DOT Fizik Muayene Arama",
->>>>>>> 947c9a64
     "roadSignsTest": "Trafik İşaretleri Testi"
 }